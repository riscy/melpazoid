IMAGE_NAME = melpazoid
DOCKER ?= docker
<<<<<<< HEAD
DOCKER_OPTIONS = --cap-drop all --security-opt=no-new-privileges --pids-limit=5
DOCKER_OUTPUT = --quiet  # e.g. '--progress=plain' xor '--quiet'
BUILD_OPTIONS = --load
=======
DOCKER_OPTIONS = --cap-drop all --security-opt=no-new-privileges --pids-limit=50
DOCKER_OUTPUT ?= --progress=plain  # e.g. '--progress=plain' xor '--quiet'
>>>>>>> e8f01d92

.PHONY: run
run:
	python3 melpazoid/melpazoid.py

# https://cheatsheetseries.owasp.org/cheatsheets/Docker_Security_Cheat_Sheet.html
.PHONY: test
test: image
	@$(DOCKER) run --rm --network=none ${DOCKER_OPTIONS} ${IMAGE_NAME}

.PHONY: term
term: image
	$(DOCKER) run -it --rm --entrypoint=/bin/bash ${DOCKER_OPTIONS} ${IMAGE_NAME}

.PHONY: image
image:
	@$(DOCKER) build --build-arg PACKAGE_MAIN ${BUILD_OPTIONS} ${DOCKER_OUTPUT} \
		--tag ${IMAGE_NAME} -f docker/Dockerfile .

.PHONY: test-melpazoid
test-melpazoid:
	rm -rf _requirements.el
	mypy --strict --non-interactive --install-types melpazoid
	pytest --doctest-modules --durations=5
	ruff format --check .<|MERGE_RESOLUTION|>--- conflicted
+++ resolved
@@ -1,13 +1,8 @@
 IMAGE_NAME = melpazoid
 DOCKER ?= docker
-<<<<<<< HEAD
-DOCKER_OPTIONS = --cap-drop all --security-opt=no-new-privileges --pids-limit=5
-DOCKER_OUTPUT = --quiet  # e.g. '--progress=plain' xor '--quiet'
-BUILD_OPTIONS = --load
-=======
 DOCKER_OPTIONS = --cap-drop all --security-opt=no-new-privileges --pids-limit=50
 DOCKER_OUTPUT ?= --progress=plain  # e.g. '--progress=plain' xor '--quiet'
->>>>>>> e8f01d92
+BUILD_OPTIONS = --load
 
 .PHONY: run
 run:
